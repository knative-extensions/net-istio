--- conflicted
+++ resolved
@@ -94,17 +94,12 @@
 	return servers
 }
 
-<<<<<<< HEAD
 // MakeIngressTLSGateways creates Gateways for a given Ingress.
-func MakeIngressTLSGateways(ctx context.Context, ing *v1alpha1.Ingress, ingressTLS []v1alpha1.IngressTLS, originSecrets map[string]*corev1.Secret, svcLister corev1listers.ServiceLister) ([]*v1beta1.Gateway, error) {
+func MakeIngressTLSGateways(ctx context.Context, ing *v1alpha1.Ingress, ingressTLS []v1alpha1.IngressTLS, originSecrets map[string]*corev1.Secret, svcLister corev1listers.ServiceLister) ([]*v1alpha3.Gateway, error) {
 	// No need to create Gateway if there is no related ingress TLS.
 	if len(ingressTLS) == 0 {
-		return []*v1beta1.Gateway{}, nil
-	}
-=======
-// MakeIngressGateways creates Gateways for a given Ingress.
-func MakeIngressGateways(ctx context.Context, ing *v1alpha1.Ingress, originSecrets map[string]*corev1.Secret, svcLister corev1listers.ServiceLister) ([]*v1alpha3.Gateway, error) {
->>>>>>> 82cff10a
+		return []*v1alpha3.Gateway{}, nil
+	}
 	gatewayServices, err := getGatewayServices(ctx, svcLister)
 	if err != nil {
 		return nil, err
@@ -215,11 +210,7 @@
 	}
 }
 
-<<<<<<< HEAD
-func makeIngressTLSGateway(ctx context.Context, ing *v1alpha1.Ingress, ingressTLS []v1alpha1.IngressTLS, originSecrets map[string]*corev1.Secret, selector map[string]string, gatewayService *corev1.Service) (*v1beta1.Gateway, error) {
-=======
-func makeIngressGateway(ctx context.Context, ing *v1alpha1.Ingress, originSecrets map[string]*corev1.Secret, selector map[string]string, gatewayService *corev1.Service) (*v1alpha3.Gateway, error) {
->>>>>>> 82cff10a
+func makeIngressTLSGateway(ctx context.Context, ing *v1alpha1.Ingress, ingressTLS []v1alpha1.IngressTLS, originSecrets map[string]*corev1.Secret, selector map[string]string, gatewayService *corev1.Service) (*v1alpha3.Gateway, error) {
 	ns := ing.GetNamespace()
 	if len(ns) == 0 {
 		ns = system.Namespace()
@@ -232,15 +223,7 @@
 	for _, rule := range ing.Spec.Rules {
 		hosts.Insert(rule.Hosts...)
 	}
-<<<<<<< HEAD
-	return &v1beta1.Gateway{
-=======
-	httpServer := MakeHTTPServer(config.FromContext(ctx).Network.HTTPProtocol, hosts.List())
-	if httpServer != nil {
-		servers = append(servers, httpServer)
-	}
 	return &v1alpha3.Gateway{
->>>>>>> 82cff10a
 		ObjectMeta: metav1.ObjectMeta{
 			Name:            GatewayName(ing, gatewayService),
 			Namespace:       ns,
