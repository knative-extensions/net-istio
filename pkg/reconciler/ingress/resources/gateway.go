--- conflicted
+++ resolved
@@ -95,15 +95,11 @@
 }
 
 // MakeIngressGateways creates Gateways for a given Ingress.
-<<<<<<< HEAD
-func MakeIngressGateways(ctx context.Context, ing *v1alpha1.Ingress, ingressTLS []v1alpha1.IngressTLS, originSecrets map[string]*corev1.Secret, svcLister corev1listers.ServiceLister) ([]*v1alpha3.Gateway, error) {
+func MakeIngressGateways(ctx context.Context, ing *v1alpha1.Ingress, ingressTLS []v1alpha1.IngressTLS, originSecrets map[string]*corev1.Secret, svcLister corev1listers.ServiceLister) ([]*v1beta1.Gateway, error) {
 	// No need to create Gateway if there is no related ingress TLS.
 	if len(ingressTLS) == 0 {
-		return []*v1alpha3.Gateway{}, nil
-	}
-=======
-func MakeIngressGateways(ctx context.Context, ing *v1alpha1.Ingress, originSecrets map[string]*corev1.Secret, svcLister corev1listers.ServiceLister) ([]*v1beta1.Gateway, error) {
->>>>>>> f978d415
+		return []*v1beta1.Gateway{}, nil
+	}
 	gatewayServices, err := getGatewayServices(ctx, svcLister)
 	if err != nil {
 		return nil, err
@@ -214,11 +210,7 @@
 	}
 }
 
-<<<<<<< HEAD
-func makeIngressGateway(ctx context.Context, ing *v1alpha1.Ingress, ingressTLS []v1alpha1.IngressTLS, originSecrets map[string]*corev1.Secret, selector map[string]string, gatewayService *corev1.Service) (*v1alpha3.Gateway, error) {
-=======
-func makeIngressGateway(ctx context.Context, ing *v1alpha1.Ingress, originSecrets map[string]*corev1.Secret, selector map[string]string, gatewayService *corev1.Service) (*v1beta1.Gateway, error) {
->>>>>>> f978d415
+func makeIngressGateway(ctx context.Context, ing *v1alpha1.Ingress, ingressTLS []v1alpha1.IngressTLS, originSecrets map[string]*corev1.Secret, selector map[string]string, gatewayService *corev1.Service) (*v1beta1.Gateway, error) {
 	ns := ing.GetNamespace()
 	if len(ns) == 0 {
 		ns = system.Namespace()
