--- conflicted
+++ resolved
@@ -187,20 +187,16 @@
 		},
 	}
 
-<<<<<<< HEAD
-	ingressHTTPServer = &istiov1beta1.Server{
+	ingressHTTPServer = &istiov1alpha3.Server{
 		Hosts: []string{"host-tls.example.com", "host-tls.test-ns.svc.cluster.local"},
-		Port: &istiov1beta1.Port{
+		Port: &istiov1alpha3.Port{
 			Name:     "http-server",
 			Number:   80,
 			Protocol: "HTTP",
 		},
 	}
 
-	ingressHTTPRedirectServer = &istiov1beta1.Server{
-=======
 	ingressHTTPRedirectServer = &istiov1alpha3.Server{
->>>>>>> 82cff10a
 		Hosts: []string{"*"},
 		Port: &istiov1alpha3.Port{
 			Name:     "http-server",
@@ -213,15 +209,9 @@
 	}
 
 	// The gateway server irrelevant to ingressTLS.
-<<<<<<< HEAD
-	irrelevantServer = &istiov1beta1.Server{
+	irrelevantServer = &istiov1alpha3.Server{
 		Hosts: []string{"host-tls.example.com", "host-tls.test-ns.svc.cluster.local"},
-		Port: &istiov1beta1.Port{
-=======
-	irrelevantServer = &istiov1alpha3.Server{
-		Hosts: []string{"test.example.com"},
 		Port: &istiov1alpha3.Port{
->>>>>>> 82cff10a
 			Name:     "test:0",
 			Number:   443,
 			Protocol: "HTTPS",
@@ -561,17 +551,12 @@
 			ingressService,
 		},
 		WantCreates: []runtime.Object{
-<<<<<<< HEAD
 			// The creation of default global Gateway is triggered when setting up the test.
-			gateway(networking.KnativeIngressGateway, system.Namespace(), []*istiov1beta1.Server{irrelevantServer}),
-=======
-			// The creation of gateways are triggered when setting up the test.
 			gateway(networking.KnativeIngressGateway, system.Namespace(), []*istiov1alpha3.Server{irrelevantServer}),
->>>>>>> 82cff10a
 
 			// The newly created per-Ingress Gateway.
 			gateway(resources.GatewayName(ingressWithTLS("reconciling-ingress", 1234, ingressTLS), ingressService), testNS,
-				[]*istiov1beta1.Server{ingressTLSServer}, withOwnerRef(ingressWithTLS("reconciling-ingress", 1234, ingressTLS)),
+				[]*istiov1alpha3.Server{ingressTLSServer}, withOwnerRef(ingressWithTLS("reconciling-ingress", 1234, ingressTLS)),
 				withLabels(gwLabels), withSelector(selector)),
 			resources.MakeMeshVirtualService(context.Background(), insertProbe(ingressWithTLS("reconciling-ingress", 1234, ingressTLS)), ingressGateway),
 			resources.MakeIngressVirtualService(context.Background(), insertProbe(ingressWithTLS("reconciling-ingress", 1234, ingressTLS)),
@@ -629,19 +614,19 @@
 		Objects: []runtime.Object{
 			ingressWithTLS("reconciling-ingress", 1234, ingressTLS),
 			// The default global Gateway.
-			gateway(networking.KnativeIngressGateway, system.Namespace(), []*istiov1beta1.Server{irrelevantServer}),
+			gateway(networking.KnativeIngressGateway, system.Namespace(), []*istiov1alpha3.Server{irrelevantServer}),
 			// The existing Ingress gateway does not have HTTPS server.
 			gateway(resources.GatewayName(ingressWithTLS("reconciling-ingress", 1234, ingressTLS), ingressService), testNS,
-				[]*istiov1beta1.Server{}, withOwnerRef(ingressWithTLS("reconciling-ingress", 1234, ingressTLS)),
+				[]*istiov1alpha3.Server{}, withOwnerRef(ingressWithTLS("reconciling-ingress", 1234, ingressTLS)),
 				withLabels(gwLabels), withSelector(selector)),
 			originSecret("istio-system", "secret0"),
 			ingressService,
 		},
 		WantCreates: []runtime.Object{
 			// The creation of default global Gateway is triggered when setting up the test.
-			gateway(networking.KnativeIngressGateway, system.Namespace(), []*istiov1beta1.Server{irrelevantServer}),
+			gateway(networking.KnativeIngressGateway, system.Namespace(), []*istiov1alpha3.Server{irrelevantServer}),
 			gateway(resources.GatewayName(ingressWithTLS("reconciling-ingress", 1234, ingressTLS), ingressService), testNS,
-				[]*istiov1beta1.Server{}, withOwnerRef(ingressWithTLS("reconciling-ingress", 1234, ingressTLS)),
+				[]*istiov1alpha3.Server{}, withOwnerRef(ingressWithTLS("reconciling-ingress", 1234, ingressTLS)),
 				withLabels(gwLabels), withSelector(selector)),
 
 			resources.MakeMeshVirtualService(context.Background(), insertProbe(ingressWithTLS("reconciling-ingress", 1234, ingressTLS)), ingressGateway),
@@ -649,14 +634,9 @@
 				makeGatewayMap([]string{"knative-testing/" + networking.KnativeIngressGateway}, nil)),
 		},
 		WantUpdates: []clientgotesting.UpdateActionImpl{{
-<<<<<<< HEAD
 			Object: gateway(resources.GatewayName(ingressWithTLS("reconciling-ingress", 1234, ingressTLS), ingressService), testNS,
-				[]*istiov1beta1.Server{ingressTLSServer}, withOwnerRef(ingressWithTLS("reconciling-ingress", 1234, ingressTLS)),
+				[]*istiov1alpha3.Server{ingressTLSServer}, withOwnerRef(ingressWithTLS("reconciling-ingress", 1234, ingressTLS)),
 				withLabels(gwLabels), withSelector(selector)),
-=======
-			// ingressTLSServer needs to be added into Gateway.
-			Object: gateway(networking.KnativeIngressGateway, system.Namespace(), []*istiov1alpha3.Server{ingressTLSServer, irrelevantServer}),
->>>>>>> 82cff10a
 		}},
 		WantPatches: []clientgotesting.PatchActionImpl{
 			patchAddFinalizerAction("reconciling-ingress", ingressFinalizer),
@@ -882,7 +862,7 @@
 
 			// The newly created per-Ingress Gateway.
 			gateway(resources.GatewayName(ingressWithTLS("reconciling-ingress", 1234, ingressTLS), ingressService), testNS,
-				[]*istiov1beta1.Server{withCredentialName(deepCopy(ingressTLSServer), targetSecretName)},
+				[]*istiov1alpha3.Server{withCredentialName(deepCopy(ingressTLSServer), targetSecretName)},
 				withOwnerRef(ingressWithTLS("reconciling-ingress", 1234, ingressTLS)),
 				withLabels(gwLabels), withSelector(selector)),
 
@@ -896,13 +876,6 @@
 				networking.OriginSecretNamespaceLabelKey: "knative-serving",
 			}),
 		},
-<<<<<<< HEAD
-=======
-		WantUpdates: []clientgotesting.UpdateActionImpl{{
-			// ingressTLSServer with the name of the secret copy needs to be added into Gateway.
-			Object: gateway(networking.KnativeIngressGateway, system.Namespace(), []*istiov1alpha3.Server{withCredentialName(deepCopy(ingressTLSServer), targetSecretName), irrelevantServer}),
-		}},
->>>>>>> 82cff10a
 		WantPatches: []clientgotesting.PatchActionImpl{
 			patchAddFinalizerAction("reconciling-ingress", ingressFinalizer),
 		},
@@ -956,20 +929,16 @@
 		Objects: []runtime.Object{
 			ingressWithTLS("reconciling-ingress", 1234, ingressTLSWithSecretNamespace("knative-serving")),
 
-<<<<<<< HEAD
 			// The default global Gateway.
-			gateway(networking.KnativeIngressGateway, system.Namespace(), []*istiov1beta1.Server{irrelevantServer}),
+			gateway(networking.KnativeIngressGateway, system.Namespace(), []*istiov1alpha3.Server{irrelevantServer}),
 
 			// The newly created per-Ingress Gateway.
 			gateway(resources.GatewayName(ingressWithTLS("reconciling-ingress", 1234, ingressTLS), ingressService), testNS,
-				[]*istiov1beta1.Server{withCredentialName(deepCopy(ingressTLSServer), targetSecretName)},
+				[]*istiov1alpha3.Server{withCredentialName(deepCopy(ingressTLSServer), targetSecretName)},
 				withOwnerRef(ingressWithTLS("reconciling-ingress", 1234, ingressTLS)),
 				withLabels(gwLabels), withSelector(selector)),
 			ingressService,
 
-=======
-			gateway(networking.KnativeIngressGateway, system.Namespace(), []*istiov1alpha3.Server{withCredentialName(deepCopy(ingressTLSServer), targetSecretName), irrelevantServer}),
->>>>>>> 82cff10a
 			// The origin secret.
 			originSecret("knative-serving", "secret0"),
 
@@ -990,16 +959,12 @@
 		},
 		WantCreates: []runtime.Object{
 			// The creation of gateways are triggered when setting up the test.
-<<<<<<< HEAD
-			gateway(networking.KnativeIngressGateway, system.Namespace(), []*istiov1beta1.Server{irrelevantServer}),
+			gateway(networking.KnativeIngressGateway, system.Namespace(), []*istiov1alpha3.Server{irrelevantServer}),
 			gateway(resources.GatewayName(ingressWithTLS("reconciling-ingress", 1234, ingressTLS), ingressService), testNS,
-				[]*istiov1beta1.Server{withCredentialName(deepCopy(ingressTLSServer), targetSecretName)},
+				[]*istiov1alpha3.Server{withCredentialName(deepCopy(ingressTLSServer), targetSecretName)},
 				withOwnerRef(ingressWithTLS("reconciling-ingress", 1234, ingressTLS)),
 				withLabels(gwLabels), withSelector(selector)),
 
-=======
-			gateway(networking.KnativeIngressGateway, system.Namespace(), []*istiov1alpha3.Server{withCredentialName(deepCopy(ingressTLSServer), targetSecretName), irrelevantServer}),
->>>>>>> 82cff10a
 			resources.MakeMeshVirtualService(context.Background(), insertProbe(ingressWithTLS("reconciling-ingress", 1234, ingressTLSWithSecretNamespace("knative-serving"))), ingressGateway),
 			resources.MakeIngressVirtualService(context.Background(), insertProbe(ingressWithTLS("reconciling-ingress", 1234, ingressTLSWithSecretNamespace("knative-serving"))),
 				makeGatewayMap([]string{"knative-testing/" + networking.KnativeIngressGateway}, nil)),
@@ -1184,15 +1149,10 @@
 	return gateways
 }
 
-<<<<<<< HEAD
-type GatewayOpt func(*v1beta1.Gateway)
-
-func gateway(name, namespace string, servers []*istiov1beta1.Server, opts ...GatewayOpt) *v1beta1.Gateway {
-	gw := &v1beta1.Gateway{
-=======
-func gateway(name, namespace string, servers []*istiov1alpha3.Server) *v1alpha3.Gateway {
-	return &v1alpha3.Gateway{
->>>>>>> 82cff10a
+type GatewayOpt func(*v1alpha3.Gateway)
+
+func gateway(name, namespace string, servers []*istiov1alpha3.Server, opts ...GatewayOpt) *v1alpha3.Gateway {
+	gw := &v1alpha3.Gateway{
 		ObjectMeta: metav1.ObjectMeta{
 			Name:      name,
 			Namespace: namespace,
@@ -1208,19 +1168,19 @@
 }
 
 func withOwnerRef(ing *v1alpha1.Ingress) GatewayOpt {
-	return func(gw *v1beta1.Gateway) {
+	return func(gw *v1alpha3.Gateway) {
 		gw.OwnerReferences = []metav1.OwnerReference{*kmeta.NewControllerRef(ing)}
 	}
 }
 
 func withLabels(labels map[string]string) GatewayOpt {
-	return func(gw *v1beta1.Gateway) {
+	return func(gw *v1alpha3.Gateway) {
 		gw.Labels = labels
 	}
 }
 
 func withSelector(selector map[string]string) GatewayOpt {
-	return func(gw *v1beta1.Gateway) {
+	return func(gw *v1alpha3.Gateway) {
 		gw.Spec.Selector = selector
 	}
 }
@@ -1555,22 +1515,12 @@
 
 	// Check for Gateway created as a signal that syncHandler ran
 	h.OnUpdate(&istioClient.Fake, "gateways", func(obj runtime.Object) HookResult {
-<<<<<<< HEAD
-		createdGateway := obj.(*v1beta1.Gateway)
+		createdGateway := obj.(*v1alpha3.Gateway)
 		// The expected gateway should include the Istio TLS server.
 		expectedGateway := gateway(resources.GatewayName(ingressWithTLS("reconciling-ingress", 1234, ingressTLS), ingressService), testNS,
-			[]*istiov1beta1.Server{ingressTLSServer}, withOwnerRef(ingressWithTLS("reconciling-ingress", 1234, ingressTLS)),
+			[]*istiov1alpha3.Server{ingressTLSServer}, withOwnerRef(ingressWithTLS("reconciling-ingress", 1234, ingressTLS)),
 			withLabels(gwLabels), withSelector(selector))
 		if diff := cmp.Diff(createdGateway, expectedGateway); diff != "" {
-=======
-		updatedGateway := obj.(*v1alpha3.Gateway)
-		// The expected gateway should include the Istio TLS server.
-		expectedGateway := gateway("knative-test-gateway", system.Namespace(), []*istiov1alpha3.Server{ingressTLSServer})
-		expectedGateway.Spec.Servers = append(expectedGateway.Spec.Servers, ingressHTTPRedirectServer)
-		expectedGateway.Spec.Servers = resources.SortServers(expectedGateway.Spec.Servers)
-
-		if diff := cmp.Diff(updatedGateway, expectedGateway); diff != "" {
->>>>>>> 82cff10a
 			t.Logf("Unexpected Gateway (-want, +got): %v", diff)
 			return HookIncomplete
 		}
@@ -1630,9 +1580,9 @@
 	}
 
 	// Create an Ingress gateway
-	ingressGatewayClient := istioClient.NetworkingV1beta1().Gateways(testNS)
+	ingressGatewayClient := istioClient.NetworkingV1alpha3().Gateways(testNS)
 	ingressGateway := gateway(resources.GatewayName(ingressWithTLS("reconciling-ingress", 1234, ingressTLS), ingressService), testNS,
-		[]*istiov1beta1.Server{}, withOwnerRef(ingressWithTLS("reconciling-ingress", 1234, ingressTLS)),
+		[]*istiov1alpha3.Server{}, withOwnerRef(ingressWithTLS("reconciling-ingress", 1234, ingressTLS)),
 		withLabels(gwLabels), withSelector(selector))
 	if _, err := ingressGatewayClient.Create(ingressGateway); err != nil {
 		t.Fatalf("Error creating gateway: %v", err)
